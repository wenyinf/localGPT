--- conflicted
+++ resolved
@@ -8,17 +8,13 @@
 faiss-cpu
 huggingface_hub
 transformers
-<<<<<<< HEAD
 protobuf==3.20.0; sys_platform != 'darwin'
 protobuf==3.20.0; sys_platform == 'darwin' and platform_machine != 'arm64'
 protobuf==3.20.3; sys_platform == 'darwin' and platform_machine == 'arm64'
-=======
-protobuf==3.20.0
 auto-gptq
 
 # Utilities
 urllib3==1.26.6
->>>>>>> 5c6599a2
 accelerate
 bitsandbytes
 click
